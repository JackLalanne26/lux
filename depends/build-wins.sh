--- conflicted
+++ resolved
@@ -42,15 +42,10 @@
 # Build eth dependencies
 cd ..
 ./autogen.sh Windows $PLATFORM $INSTALL_DIR
-<<<<<<< HEAD
 ./configure --prefix=$PWD/depends/$PLATFORM --host=$PLATFORM --disable-tests && make clean && make -j$(nproc)
-
-=======
-./configure --prefix=$PWD/depends/$PLATFORM --host=$PLATFORM --disable-tests
 
 # Build the application
 make -j$(nproc)
->>>>>>> a05a5285
 
 # Remove the symbols for release
 cd $INSTALL_DIR/bin
