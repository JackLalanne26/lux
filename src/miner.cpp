--- conflicted
+++ resolved
@@ -309,13 +309,8 @@
     // -promiscuousmempoolflags is used.
     // TODO: replace this with a call to main to assess validity of a mempool
     // transaction (which in most cases can be a no-op).
-<<<<<<< HEAD
     fIncludeWitness = IsWitnessEnabled(pindexPrev, chainparams.GetConsensus()) && fMineWitnessTx;
     if (fProofOfStake){
-=======
-    fIncludeWitness = IsWitnessEnabled(pindexPrev, chainparams.GetConsensus());
-    if (fProofOfStake) {
->>>>>>> 08440985
         // Height first in coinbase required for block.version=2
         coinbaseTx.vin[0].scriptSig = (CScript() << nHeight) + COINBASE_FLAGS;
         assert(coinbaseTx.vin[0].scriptSig.size() <= 100);
