// Copyright (c) 2009-2010 Satoshi Nakamoto
// Copyright (c) 2009-2014 The Bitcoin developers
// Distributed under the MIT software license, see the accompanying
// file COPYING or http://www.opensource.org/licenses/mit-license.php.

#include "script.h"
#include "tinyformat.h"
#include "utilstrencodings.h"

namespace {
inline std::string ValueString(const std::vector<unsigned char>& vch)
{
    if (vch.size() <= 4)
        return strprintf("%d", CScriptNum(vch, false).getint());
    else
        return HexStr(vch);
}
} // anon namespace

using namespace std;

const char* GetOpName(opcodetype opcode)
{
    switch (opcode)
    {
    // push value
    case OP_0                      : return "0";
    case OP_PUSHDATA1              : return "OP_PUSHDATA1";
    case OP_PUSHDATA2              : return "OP_PUSHDATA2";
    case OP_PUSHDATA4              : return "OP_PUSHDATA4";
    case OP_1NEGATE                : return "-1";
    case OP_RESERVED               : return "OP_RESERVED";
    case OP_1                      : return "1";
    case OP_2                      : return "2";
    case OP_3                      : return "3";
    case OP_4                      : return "4";
    case OP_5                      : return "5";
    case OP_6                      : return "6";
    case OP_7                      : return "7";
    case OP_8                      : return "8";
    case OP_9                      : return "9";
    case OP_10                     : return "10";
    case OP_11                     : return "11";
    case OP_12                     : return "12";
    case OP_13                     : return "13";
    case OP_14                     : return "14";
    case OP_15                     : return "15";
    case OP_16                     : return "16";

    // control
    case OP_NOP                    : return "OP_NOP";
    case OP_VER                    : return "OP_VER";
    case OP_IF                     : return "OP_IF";
    case OP_NOTIF                  : return "OP_NOTIF";
    case OP_VERIF                  : return "OP_VERIF";
    case OP_VERNOTIF               : return "OP_VERNOTIF";
    case OP_ELSE                   : return "OP_ELSE";
    case OP_ENDIF                  : return "OP_ENDIF";
    case OP_VERIFY                 : return "OP_VERIFY";
    case OP_RETURN                 : return "OP_RETURN";

    // stack ops
    case OP_TOALTSTACK             : return "OP_TOALTSTACK";
    case OP_FROMALTSTACK           : return "OP_FROMALTSTACK";
    case OP_2DROP                  : return "OP_2DROP";
    case OP_2DUP                   : return "OP_2DUP";
    case OP_3DUP                   : return "OP_3DUP";
    case OP_2OVER                  : return "OP_2OVER";
    case OP_2ROT                   : return "OP_2ROT";
    case OP_2SWAP                  : return "OP_2SWAP";
    case OP_IFDUP                  : return "OP_IFDUP";
    case OP_DEPTH                  : return "OP_DEPTH";
    case OP_DROP                   : return "OP_DROP";
    case OP_DUP                    : return "OP_DUP";
    case OP_NIP                    : return "OP_NIP";
    case OP_OVER                   : return "OP_OVER";
    case OP_PICK                   : return "OP_PICK";
    case OP_ROLL                   : return "OP_ROLL";
    case OP_ROT                    : return "OP_ROT";
    case OP_SWAP                   : return "OP_SWAP";
    case OP_TUCK                   : return "OP_TUCK";

    // splice ops
    case OP_CAT                    : return "OP_CAT";
    case OP_SUBSTR                 : return "OP_SUBSTR";
    case OP_LEFT                   : return "OP_LEFT";
    case OP_RIGHT                  : return "OP_RIGHT";
    case OP_SIZE                   : return "OP_SIZE";

    // bit logic
    case OP_INVERT                 : return "OP_INVERT";
    case OP_AND                    : return "OP_AND";
    case OP_OR                     : return "OP_OR";
    case OP_XOR                    : return "OP_XOR";
    case OP_EQUAL                  : return "OP_EQUAL";
    case OP_EQUALVERIFY            : return "OP_EQUALVERIFY";
    case OP_RESERVED1              : return "OP_RESERVED1";
    case OP_RESERVED2              : return "OP_RESERVED2";

    // numeric
    case OP_1ADD                   : return "OP_1ADD";
    case OP_1SUB                   : return "OP_1SUB";
    case OP_2MUL                   : return "OP_2MUL";
    case OP_2DIV                   : return "OP_2DIV";
    case OP_NEGATE                 : return "OP_NEGATE";
    case OP_ABS                    : return "OP_ABS";
    case OP_NOT                    : return "OP_NOT";
    case OP_0NOTEQUAL              : return "OP_0NOTEQUAL";
    case OP_ADD                    : return "OP_ADD";
    case OP_SUB                    : return "OP_SUB";
    case OP_MUL                    : return "OP_MUL";
    case OP_DIV                    : return "OP_DIV";
    case OP_MOD                    : return "OP_MOD";
    case OP_LSHIFT                 : return "OP_LSHIFT";
    case OP_RSHIFT                 : return "OP_RSHIFT";
    case OP_BOOLAND                : return "OP_BOOLAND";
    case OP_BOOLOR                 : return "OP_BOOLOR";
    case OP_NUMEQUAL               : return "OP_NUMEQUAL";
    case OP_NUMEQUALVERIFY         : return "OP_NUMEQUALVERIFY";
    case OP_NUMNOTEQUAL            : return "OP_NUMNOTEQUAL";
    case OP_LESSTHAN               : return "OP_LESSTHAN";
    case OP_GREATERTHAN            : return "OP_GREATERTHAN";
    case OP_LESSTHANOREQUAL        : return "OP_LESSTHANOREQUAL";
    case OP_GREATERTHANOREQUAL     : return "OP_GREATERTHANOREQUAL";
    case OP_MIN                    : return "OP_MIN";
    case OP_MAX                    : return "OP_MAX";
    case OP_WITHIN                 : return "OP_WITHIN";

    // crypto
    case OP_RIPEMD160              : return "OP_RIPEMD160";
    case OP_SHA1                   : return "OP_SHA1";
    case OP_SHA256                 : return "OP_SHA256";
    case OP_HASH160                : return "OP_HASH160";
    case OP_HASH256                : return "OP_HASH256";
    case OP_CODESEPARATOR          : return "OP_CODESEPARATOR";
    case OP_CHECKSIG               : return "OP_CHECKSIG";
    case OP_CHECKSIGVERIFY         : return "OP_CHECKSIGVERIFY";
    case OP_CHECKMULTISIG          : return "OP_CHECKMULTISIG";
    case OP_CHECKMULTISIGVERIFY    : return "OP_CHECKMULTISIGVERIFY";

    // expansion
    case OP_NOP1                   : return "OP_NOP1";
    case OP_CHECKLOCKTIMEVERIFY    : return "OP_CHECKLOCKTIMEVERIFY";
    case OP_CHECKSEQUENCEVERIFY    : return "OP_CHECKSEQUENCEVERIFY";
    case OP_NOP4                   : return "OP_NOP4";
    case OP_NOP5                   : return "OP_NOP5";
    case OP_NOP6                   : return "OP_NOP6";
    case OP_NOP7                   : return "OP_NOP7";
    case OP_NOP8                   : return "OP_NOP8";
    case OP_NOP9                   : return "OP_NOP9";
    case OP_NOP10                  : return "OP_NOP10";

    // byte code execution
    case OP_CREATE                 : return "OP_CREATE";
    case OP_CALL                   : return "OP_CALL";
    case OP_SPEND                 : return "OP_SPEND";

    case OP_INVALIDOPCODE          : return "OP_INVALIDOPCODE";

    // Note:
    //  The template matching params OP_SMALLDATA/etc are defined in opcodetype enum
    //  as kind of implementation hack, they are *NOT* real opcodes.  If found in real
    //  Script, just let the default: case deal with them.

    default:
        return "OP_UNKNOWN";
    }
}

unsigned int CScript::GetSigOpCount(bool fAccurate) const
{
    unsigned int n = 0;
    const_iterator pc = begin();
    opcodetype lastOpcode = OP_INVALIDOPCODE;
    while (pc < end())
    {
        opcodetype opcode;
        if (!GetOp(pc, opcode))
            break;
        if (opcode == OP_CHECKSIG || opcode == OP_CHECKSIGVERIFY)
            n++;
        else if (opcode == OP_CHECKMULTISIG || opcode == OP_CHECKMULTISIGVERIFY)
        {
            if (fAccurate && lastOpcode >= OP_1 && lastOpcode <= OP_16)
                n += DecodeOP_N(lastOpcode);
            else
                n += MAX_PUBKEYS_PER_MULTISIG;
        }
        lastOpcode = opcode;
    }
    return n;
}

unsigned int CScript::GetSigOpCount(const CScript& scriptSig) const
{
    if (!IsPayToScriptHash())
        return GetSigOpCount(true);

    // This is a pay-to-script-hash scriptPubKey;
    // get the last item that the scriptSig
    // pushes onto the stack:
    const_iterator pc = scriptSig.begin();
    vector<unsigned char> data;
    while (pc < scriptSig.end())
    {
        opcodetype opcode;
        if (!scriptSig.GetOp(pc, opcode, data))
            return 0;
        if (opcode > OP_16)
            return 0;
    }

    /// ... and return its opcount:
    CScript subscript(data.begin(), data.end());
    return subscript.GetSigOpCount(true);
}

bool CScript::IsNormalPaymentScript() const
{
    if(this->size() != 25) return false;

    std::string str;
    opcodetype opcode;
    const_iterator pc = begin();
    int i = 0;
    while (pc < end())
    {
        GetOp(pc, opcode);

        if(     i == 0 && opcode != OP_DUP) return false;
        else if(i == 1 && opcode != OP_HASH160) return false;
        else if(i == 3 && opcode != OP_EQUALVERIFY) return false;
        else if(i == 4 && opcode != OP_CHECKSIG) return false;
        else if(i == 5) return false;

        i++;
    }

    return true;
}

bool CScript::IsPayToScriptHash() const
{
    // Extra-fast test for pay-to-script-hash CScripts:
    return (this->size() == 23 &&
            (*this)[0] == OP_HASH160 &&
            (*this)[1] == 0x14 &&
            (*this)[22] == OP_EQUAL);
}

<<<<<<< HEAD
///////////////////////////////////////////////////////// // lux
bool CScript::IsPayToPubkey() const
{
    if (this->size() == 35 && (*this)[0] == 33 && (*this)[34] == OP_CHECKSIG
                            && ((*this)[1] == 0x02 || (*this)[1] == 0x03)) {
        return true;
     }
     if (this->size() == 67 && (*this)[0] == 65 && (*this)[66] == OP_CHECKSIG
                            && (*this)[1] == 0x04) {
        return true;
     }
     return false;
}

bool CScript::IsPayToPubkeyHash() const
{
    // Extra-fast test for pay-to-pubkeyhash CScripts:
    return (this->size() == 25 &&
            (*this)[0] == OP_DUP &&
            (*this)[1] == OP_HASH160 &&
            (*this)[2] == 0x14 &&
            (*this)[23] == OP_EQUALVERIFY &&
            (*this)[24] == OP_CHECKSIG);
}
/////////////////////////////////////////////////////////

bool CScript::IsPushOnly() const
=======
bool CScript::IsPayToWitnessScriptHash() const
{
    // Extra-fast test for pay-to-witness-script-hash CScripts:
    return (this->size() == 34 &&
            (*this)[0] == OP_0 &&
            (*this)[1] == 0x20);
}

// A witness program is any valid CScript that consists of a 1-byte push opcode
// followed by a data push between 2 and 40 bytes.
bool CScript::IsWitnessProgram(int& version, std::vector<unsigned char>& program) const
{
    if (this->size() < 4 || this->size() > 42) {
        return false;
    }
    if ((*this)[0] != OP_0 && ((*this)[0] < OP_1 || (*this)[0] > OP_16)) {
        return false;
    }
    if ((size_t)((*this)[1] + 2) == this->size()) {
        version = DecodeOP_N((opcodetype)(*this)[0]);
        program = std::vector<unsigned char>(this->begin() + 2, this->end());
        return true;
    }
    return false;
}

bool CScript::IsPushOnly(const_iterator pc) const
>>>>>>> 2d1c0e5c
{
    while (pc < end())
    {
        opcodetype opcode;
        if (!GetOp(pc, opcode))
            return false;
        // Note that IsPushOnly() *does* consider OP_RESERVED to be a
        // push-type opcode, however execution of OP_RESERVED fails, so
        // it's not relevant to P2SH/BIP62 as the scriptSig would fail prior to
        // the P2SH special validation code being executed.
        if (opcode > OP_16)
            return false;
    }
    return true;
}

bool CScript::IsPushOnly() const
{
    return this->IsPushOnly(begin());
}

std::string CScript::ToString() const
{
    std::string str;
    opcodetype opcode;
    std::vector<unsigned char> vch;
    const_iterator pc = begin();
    while (pc < end())
    {
        if (!str.empty())
            str += " ";
        if (!GetOp(pc, opcode, vch))
        {
            str += "[error]";
            return str;
        }
        if (0 <= opcode && opcode <= OP_PUSHDATA4)
            str += ValueString(vch);
        else
            str += GetOpName(opcode);
    }
    return str;
}

std::string CScriptWitness::ToString() const
{
    std::string ret = "CScriptWitness(";
    for (unsigned int i = 0; i < stack.size(); i++) {
        if (i) {
            ret += ", ";
        }
        ret += HexStr(stack[i]);
    }
    return ret + ")";
}

bool CScript::HasValidOps() const
{
    CScript::const_iterator it = begin();
    while (it < end()) {
        opcodetype opcode;
        std::vector<unsigned char> item;
        if (!GetOp(it, opcode, item) || opcode > MAX_OPCODE || item.size() > MAX_SCRIPT_ELEMENT_SIZE) {
            return false;
        }
    }
    return true;
}<|MERGE_RESOLUTION|>--- conflicted
+++ resolved
@@ -248,7 +248,6 @@
             (*this)[22] == OP_EQUAL);
 }
 
-<<<<<<< HEAD
 ///////////////////////////////////////////////////////// // lux
 bool CScript::IsPayToPubkey() const
 {
@@ -275,8 +274,6 @@
 }
 /////////////////////////////////////////////////////////
 
-bool CScript::IsPushOnly() const
-=======
 bool CScript::IsPayToWitnessScriptHash() const
 {
     // Extra-fast test for pay-to-witness-script-hash CScripts:
@@ -304,7 +301,6 @@
 }
 
 bool CScript::IsPushOnly(const_iterator pc) const
->>>>>>> 2d1c0e5c
 {
     while (pc < end())
     {
