// Copyright (c) 2009-2010 Satoshi Nakamoto
// Copyright (c) 2009-2014 The Bitcoin developers
// Distributed under the MIT software license, see the accompanying
// file COPYING or http://www.opensource.org/licenses/mit-license.php.

#ifndef BITCOIN_SCRIPT_SCRIPT_H
#define BITCOIN_SCRIPT_SCRIPT_H

#include <prevector.h>
#include <serialize.h>

#include <assert.h>
#include <climits>
#include <limits>
#include "pubkey.h"
#include <stdexcept>
#include <stdint.h>
#include <string.h>
#include <string>
#include <vector>

typedef std::vector<unsigned char> valtype;

<<<<<<< HEAD
static const unsigned int MAX_SCRIPT_ELEMENT_SIZE = 128000; // lux
=======
// Maximum number of bytes pushable to the stack
static const unsigned int MAX_SCRIPT_ELEMENT_SIZE = 520;
>>>>>>> 2d1c0e5c

// Maximum number of non-push operations per script
static const int MAX_OPS_PER_SCRIPT = 201;

// Maximum number of public keys per multisig
static const int MAX_PUBKEYS_PER_MULTISIG = 20;

// Maximum script length in bytes
<<<<<<< HEAD
static const int MAX_SCRIPT_SIZE = 129000; // (129 kb) // lux

// Threshold for nLockTime: below this value it is interpreted as block number,
// otherwise as UNIX timestamp.
static const unsigned int LOCKTIME_THRESHOLD = 500000000; // Tue Nov  5 00:53:20 1985 UTC
=======
static const int MAX_SCRIPT_SIZE = 10000;
>>>>>>> 2d1c0e5c

template <typename T>
std::vector<unsigned char> ToByteVector(const T& in)
{
    return std::vector<unsigned char>(in.begin(), in.end());
}

/** Script opcodes */
enum opcodetype
{
    // push value
    OP_0 = 0x00,
    OP_FALSE = OP_0,
    OP_PUSHDATA1 = 0x4c,
    OP_PUSHDATA2 = 0x4d,
    OP_PUSHDATA4 = 0x4e,
    OP_1NEGATE = 0x4f,
    OP_RESERVED = 0x50,
    OP_1 = 0x51,
    OP_TRUE=OP_1,
    OP_2 = 0x52,
    OP_3 = 0x53,
    OP_4 = 0x54,
    OP_5 = 0x55,
    OP_6 = 0x56,
    OP_7 = 0x57,
    OP_8 = 0x58,
    OP_9 = 0x59,
    OP_10 = 0x5a,
    OP_11 = 0x5b,
    OP_12 = 0x5c,
    OP_13 = 0x5d,
    OP_14 = 0x5e,
    OP_15 = 0x5f,
    OP_16 = 0x60,

    // control
    OP_NOP = 0x61,
    OP_VER = 0x62,
    OP_IF = 0x63,
    OP_NOTIF = 0x64,
    OP_VERIF = 0x65,
    OP_VERNOTIF = 0x66,
    OP_ELSE = 0x67,
    OP_ENDIF = 0x68,
    OP_VERIFY = 0x69,
    OP_RETURN = 0x6a,

    // stack ops
    OP_TOALTSTACK = 0x6b,
    OP_FROMALTSTACK = 0x6c,
    OP_2DROP = 0x6d,
    OP_2DUP = 0x6e,
    OP_3DUP = 0x6f,
    OP_2OVER = 0x70,
    OP_2ROT = 0x71,
    OP_2SWAP = 0x72,
    OP_IFDUP = 0x73,
    OP_DEPTH = 0x74,
    OP_DROP = 0x75,
    OP_DUP = 0x76,
    OP_NIP = 0x77,
    OP_OVER = 0x78,
    OP_PICK = 0x79,
    OP_ROLL = 0x7a,
    OP_ROT = 0x7b,
    OP_SWAP = 0x7c,
    OP_TUCK = 0x7d,

    // splice ops
    OP_CAT = 0x7e,
    OP_SUBSTR = 0x7f,
    OP_LEFT = 0x80,
    OP_RIGHT = 0x81,
    OP_SIZE = 0x82,

    // bit logic
    OP_INVERT = 0x83,
    OP_AND = 0x84,
    OP_OR = 0x85,
    OP_XOR = 0x86,
    OP_EQUAL = 0x87,
    OP_EQUALVERIFY = 0x88,
    OP_RESERVED1 = 0x89,
    OP_RESERVED2 = 0x8a,

    // numeric
    OP_1ADD = 0x8b,
    OP_1SUB = 0x8c,
    OP_2MUL = 0x8d,
    OP_2DIV = 0x8e,
    OP_NEGATE = 0x8f,
    OP_ABS = 0x90,
    OP_NOT = 0x91,
    OP_0NOTEQUAL = 0x92,

    OP_ADD = 0x93,
    OP_SUB = 0x94,
    OP_MUL = 0x95,
    OP_DIV = 0x96,
    OP_MOD = 0x97,
    OP_LSHIFT = 0x98,
    OP_RSHIFT = 0x99,

    OP_BOOLAND = 0x9a,
    OP_BOOLOR = 0x9b,
    OP_NUMEQUAL = 0x9c,
    OP_NUMEQUALVERIFY = 0x9d,
    OP_NUMNOTEQUAL = 0x9e,
    OP_LESSTHAN = 0x9f,
    OP_GREATERTHAN = 0xa0,
    OP_LESSTHANOREQUAL = 0xa1,
    OP_GREATERTHANOREQUAL = 0xa2,
    OP_MIN = 0xa3,
    OP_MAX = 0xa4,

    OP_WITHIN = 0xa5,

    // crypto
    OP_RIPEMD160 = 0xa6,
    OP_SHA1 = 0xa7,
    OP_SHA256 = 0xa8,
    OP_HASH160 = 0xa9,
    OP_HASH256 = 0xaa,
    OP_CODESEPARATOR = 0xab,
    OP_CHECKSIG = 0xac,
    OP_CHECKSIGVERIFY = 0xad,
    OP_CHECKMULTISIG = 0xae,
    OP_CHECKMULTISIGVERIFY = 0xaf,

    // expansion
    OP_NOP1 = 0xb0,
    OP_CHECKLOCKTIMEVERIFY = 0xb1,
    OP_NOP2 = OP_CHECKLOCKTIMEVERIFY,
    OP_CHECKSEQUENCEVERIFY = 0xb2,
    OP_NOP3 = OP_CHECKSEQUENCEVERIFY,
    OP_NOP4 = 0xb3,
    OP_NOP5 = 0xb4,
    OP_NOP6 = 0xb5,
    OP_NOP7 = 0xb6,
    OP_NOP8 = 0xb7,
    OP_NOP9 = 0xb8,
    OP_NOP10 = 0xb9,

    // Execute EXT byte code.
    OP_CREATE = 0xc1,
    OP_CALL = 0xc2,
    OP_SPEND = 0xc3,

    // template matching params
    OP_GAS_PRICE = 0xf5,
    OP_VERSION = 0xf6,
    OP_GAS_LIMIT = 0xf7,
    OP_DATA = 0xf8,
    OP_SMALLINTEGER = 0xfa,
    OP_PUBKEYS = 0xfb,
    OP_PUBKEYHASH = 0xfd,
    OP_PUBKEY = 0xfe,

    OP_INVALIDOPCODE = 0xff,
};

// Maximum value that an opcode can be
static const unsigned int MAX_OPCODE = OP_NOP10;

const char* GetOpName(opcodetype opcode);

class scriptnum_error : public std::runtime_error
{
public:
    explicit scriptnum_error(const std::string& str) : std::runtime_error(str) {}
};

class CScriptNum
{
/**
 * Numeric opcodes (OP_1ADD, etc) are restricted to operating on 4-byte integers.
 * The semantics are subtle, though: operands must be in the range [-2^31 +1...2^31 -1],
 * but results may overflow (and are valid as long as they are not used in a subsequent
 * numeric operation). CScriptNum enforces those semantics by storing results as
 * an int64 and allowing out-of-range values to be returned as a vector of bytes but
 * throwing an exception if arithmetic is done or the result is interpreted as an integer.
 */
public:

    explicit CScriptNum(const int64_t& n)
    {
        m_value = n;
    }

    explicit CScriptNum(const std::vector<unsigned char>& vch, bool fRequireMinimal)
    {
        if (vch.size() > nMaxNumSize) {
            throw scriptnum_error("script number overflow");
        }
        if (fRequireMinimal && vch.size() > 0) {
            // Check that the number is encoded with the minimum possible
            // number of bytes.
            //
            // If the most-significant-byte - excluding the sign bit - is zero
            // then we're not minimal. Note how this test also rejects the
            // negative-zero encoding, 0x80.
            if ((vch.back() & 0x7f) == 0) {
                // One exception: if there's more than one byte and the most
                // significant bit of the second-most-significant-byte is set
                // it would conflict with the sign bit. An example of this case
                // is +-255, which encode to 0xff00 and 0xff80 respectively.
                // (big-endian).
                if (vch.size() <= 1 || (vch[vch.size() - 2] & 0x80) == 0) {
                    throw scriptnum_error("non-minimally encoded script number");
                }
            }
        }
        m_value = set_vch(vch);
    }

    inline bool operator==(const int64_t& rhs) const    { return m_value == rhs; }
    inline bool operator!=(const int64_t& rhs) const    { return m_value != rhs; }
    inline bool operator<=(const int64_t& rhs) const    { return m_value <= rhs; }
    inline bool operator< (const int64_t& rhs) const    { return m_value <  rhs; }
    inline bool operator>=(const int64_t& rhs) const    { return m_value >= rhs; }
    inline bool operator> (const int64_t& rhs) const    { return m_value >  rhs; }

    inline bool operator==(const CScriptNum& rhs) const { return operator==(rhs.m_value); }
    inline bool operator!=(const CScriptNum& rhs) const { return operator!=(rhs.m_value); }
    inline bool operator<=(const CScriptNum& rhs) const { return operator<=(rhs.m_value); }
    inline bool operator< (const CScriptNum& rhs) const { return operator< (rhs.m_value); }
    inline bool operator>=(const CScriptNum& rhs) const { return operator>=(rhs.m_value); }
    inline bool operator> (const CScriptNum& rhs) const { return operator> (rhs.m_value); }

    inline CScriptNum operator+(   const int64_t& rhs)    const { return CScriptNum(m_value + rhs);}
    inline CScriptNum operator-(   const int64_t& rhs)    const { return CScriptNum(m_value - rhs);}
    inline CScriptNum operator+(   const CScriptNum& rhs) const { return operator+(rhs.m_value);   }
    inline CScriptNum operator-(   const CScriptNum& rhs) const { return operator-(rhs.m_value);   }

    inline CScriptNum& operator+=( const CScriptNum& rhs)       { return operator+=(rhs.m_value);  }
    inline CScriptNum& operator-=( const CScriptNum& rhs)       { return operator-=(rhs.m_value);  }

    inline CScriptNum operator&(   const int64_t& rhs)    const { return CScriptNum(m_value & rhs);}
    inline CScriptNum operator&(   const CScriptNum& rhs) const { return operator&(rhs.m_value);   }

    inline CScriptNum& operator&=( const CScriptNum& rhs)       { return operator&=(rhs.m_value);  }

    inline CScriptNum operator-()                         const
    {
        assert(m_value != std::numeric_limits<int64_t>::min());
        return CScriptNum(-m_value);
    }

    inline CScriptNum& operator=( const int64_t& rhs)
    {
        m_value = rhs;
        return *this;
    }

    inline CScriptNum& operator+=( const int64_t& rhs)
    {
        assert(rhs == 0 || (rhs > 0 && m_value <= std::numeric_limits<int64_t>::max() - rhs) ||
                           (rhs < 0 && m_value >= std::numeric_limits<int64_t>::min() - rhs));
        m_value += rhs;
        return *this;
    }

    inline CScriptNum& operator-=( const int64_t& rhs)
    {
        assert(rhs == 0 || (rhs > 0 && m_value >= std::numeric_limits<int64_t>::min() + rhs) ||
                           (rhs < 0 && m_value <= std::numeric_limits<int64_t>::max() + rhs));
        m_value -= rhs;
        return *this;
    }

    inline CScriptNum& operator&=( const int64_t& rhs)
    {
        m_value &= rhs;
        return *this;
    }

    int getint() const
    {
        if (m_value > std::numeric_limits<int>::max())
            return std::numeric_limits<int>::max();
        else if (m_value < std::numeric_limits<int>::min())
            return std::numeric_limits<int>::min();
        return m_value;
    }

    std::vector<unsigned char> getvch() const
    {
        return serialize(m_value);
    }

    ///////////////////////////////// lux
    static uint64_t vch_to_uint64(const std::vector<unsigned char>& vch)
    {
        if (vch.size() > 8) {
            throw scriptnum_error("script number overflow");
        }

        if (vch.empty())
            return 0;

        uint64_t result = 0;
        for (size_t i = 0; i != vch.size(); ++i)
            result |= static_cast<uint64_t>(vch[i]) << 8*i;

        // If the input vector's most significant byte is 0x80, remove it from
        // the result's msb and return a negative.
        if (vch.back() & 0x80)
            throw scriptnum_error("Negative gas value.");
            // return -((uint64_t)(result & ~(0x80ULL << (8 * (vch.size() - 1)))));

        return result;
    }
    /////////////////////////////////

    static std::vector<unsigned char> serialize(const int64_t& value)
    {
        if(value == 0)
            return std::vector<unsigned char>();

        std::vector<unsigned char> result;
        const bool neg = value < 0;
        uint64_t absvalue = neg ? -value : value;

        while(absvalue)
        {
            result.push_back(absvalue & 0xff);
            absvalue >>= 8;
        }

//    - If the most significant byte is >= 0x80 and the value is positive, push a
//    new zero-byte to make the significant byte < 0x80 again.

//    - If the most significant byte is >= 0x80 and the value is negative, push a
//    new 0x80 byte that will be popped off when converting to an integral.

//    - If the most significant byte is < 0x80 and the value is negative, add
//    0x80 to it, since it will be subtracted and interpreted as a negative when
//    converting to an integral.

        if (result.back() & 0x80)
            result.push_back(neg ? 0x80 : 0);
        else if (neg)
            result.back() |= 0x80;

        return result;
    }

    static const size_t nMaxNumSize = 4;

private:
    static int64_t set_vch(const std::vector<unsigned char>& vch)
    {
      if (vch.empty())
          return 0;

      int64_t result = 0;
      for (size_t i = 0; i != vch.size(); ++i)
          result |= static_cast<int64_t>(vch[i]) << 8*i;

      // If the input vector's most significant byte is 0x80, remove it from
      // the result's msb and return a negative.
      if (vch.back() & 0x80)
          return -((int64_t)(result & ~(0x80ULL << (8 * (vch.size() - 1)))));

      return result;
    }

    int64_t m_value;
};

/**
 * FROM Bitcoin src:
 * We use a prevector for the script to reduce the considerable memory overhead
 *  of vectors in cases where they normally contain a small number of small elements.
 * Tests in October 2015 showed use of this reduced dbcache memory usage by 23%
 *  and made an initial sync 13% faster.
 */
typedef prevector<28, unsigned char> CScriptBase;

/** Serialized script, used inside transaction inputs and outputs */
class CScript : public CScriptBase
{
protected:
    CScript& push_int64(int64_t n)
    {
        if (n == -1 || (n >= 1 && n <= 16))
        {
            push_back(n + (OP_1 - 1));
        }
        else if (n == 0)
        {
            push_back(OP_0);
        }
        else
        {
            *this << CScriptNum::serialize(n);
        }
        return *this;
    }
public:
    CScript() { }
    CScript(const CScript& b) : CScriptBase(b.begin(), b.end()) { }
    CScript(const_iterator pbegin, const_iterator pend) : CScriptBase(pbegin, pend) { }
    CScript(std::vector<unsigned char>::const_iterator pbegin, std::vector<unsigned char>::const_iterator pend) : CScriptBase(pbegin, pend) { }
    CScript(const unsigned char* pbegin, const unsigned char* pend) : CScriptBase(pbegin, pend) { }

    CScript& operator+=(const CScript& b)
    {
        reserve(size() + b.size());
        insert(end(), b.begin(), b.end());
        return *this;
    }

    friend CScript operator+(const CScript& a, const CScript& b)
    {
        CScript ret = a;
        ret += b;
        return ret;
    }

    CScript(int64_t b)        { operator<<(b); }

    explicit CScript(opcodetype b)     { operator<<(b); }
    explicit CScript(const CScriptNum& b) { operator<<(b); }
    explicit CScript(const std::vector<unsigned char>& b) { operator<<(b); }


    CScript& operator<<(int64_t b) { return push_int64(b); }

    CScript& operator<<(opcodetype opcode)
    {
        if (opcode < 0 || opcode > 0xff)
            throw std::runtime_error("CScript::operator<<(): invalid opcode");
        insert(end(), (unsigned char)opcode);
        return *this;
    }

    CScript& operator<<(const CScriptNum& b)
    {
        *this << b.getvch();
        return *this;
    }

    CScript& operator<<(const std::vector<unsigned char>& b)
    {
        if (b.size() < OP_PUSHDATA1)
        {
            insert(end(), (unsigned char)b.size());
        }
        else if (b.size() <= 0xff)
        {
            insert(end(), OP_PUSHDATA1);
            insert(end(), (unsigned char)b.size());
        }
        else if (b.size() <= 0xffff)
        {
            insert(end(), OP_PUSHDATA2);
            unsigned short nSize = b.size();
            insert(end(), (unsigned char*)&nSize, (unsigned char*)&nSize + sizeof(nSize));
        }
        else
        {
            insert(end(), OP_PUSHDATA4);
            unsigned int nSize = b.size();
            insert(end(), (unsigned char*)&nSize, (unsigned char*)&nSize + sizeof(nSize));
        }
        insert(end(), b.begin(), b.end());
        return *this;
    }

    CScript& operator<<(const CScript& b)
    {
        // I'm not sure if this should push the script or concatenate scripts.
        // If there's ever a use for pushing a script onto a script, delete this member fn
        assert(!"Warning: Pushing a CScript onto a CScript with << is probably not intended, use + to concatenate!");
        return *this;
    }

    CScript& operator<<(const CPubKey& key)
    {
        std::vector<unsigned char> vchKey = key.Raw();
        return (*this) << vchKey;
    }


    bool GetOp(iterator& pc, opcodetype& opcodeRet, std::vector<unsigned char>& vchRet)
    {
         // Wrapper so it can be called with either iterator or const_iterator
         const_iterator pc2 = pc;
         bool fRet = GetOp2(pc2, opcodeRet, &vchRet);
         pc = begin() + (pc2 - begin());
         return fRet;
    }

    bool GetOp(iterator& pc, opcodetype& opcodeRet)
    {
         const_iterator pc2 = pc;
         bool fRet = GetOp2(pc2, opcodeRet, nullptr);
         pc = begin() + (pc2 - begin());
         return fRet;
    }

    bool GetOp(const_iterator& pc, opcodetype& opcodeRet, std::vector<unsigned char>& vchRet) const
    {
        return GetOp2(pc, opcodeRet, &vchRet);
    }

    bool GetOp(const_iterator& pc, opcodetype& opcodeRet) const
    {
        return GetOp2(pc, opcodeRet, nullptr);
    }

    bool GetOp2(const_iterator& pc, opcodetype& opcodeRet, std::vector<unsigned char>* pvchRet) const
    {
        opcodeRet = OP_INVALIDOPCODE;
        if (pvchRet)
            pvchRet->clear();
        if (pc >= end())
            return false;

        // Read instruction
        if (end() - pc < 1)
            return false;
        unsigned int opcode = *pc++;

        // Immediate operand
        if (opcode <= OP_PUSHDATA4)
        {
            unsigned int nSize = 0;
            if (opcode < OP_PUSHDATA1)
            {
                nSize = opcode;
            }
            else if (opcode == OP_PUSHDATA1)
            {
                if (end() - pc < 1)
                    return false;
                nSize = *pc++;
            }
            else if (opcode == OP_PUSHDATA2)
            {
                if (end() - pc < 2)
                    return false;
                nSize = 0;
                memcpy(&nSize, &pc[0], 2);
                pc += 2;
            }
            else if (opcode == OP_PUSHDATA4)
            {
                if (end() - pc < 4)
                    return false;
                memcpy(&nSize, &pc[0], 4);
                pc += 4;
            }
            if (end() - pc < 0 || (unsigned int)(end() - pc) < nSize)
                return false;
            if (pvchRet)
                pvchRet->assign(pc, pc + nSize);
            pc += nSize;
        }

        opcodeRet = static_cast<opcodetype>(opcode);
        return true;
    }

    /** Encode/decode small integers: */
    static int DecodeOP_N(opcodetype opcode)
    {
        if (opcode == OP_0)
            return 0;
        assert(opcode >= OP_1 && opcode <= OP_16);
        return (int)opcode - (int)(OP_1 - 1);
    }

    static opcodetype EncodeOP_N(int n)
    {
        assert(n >= 0 && n <= 16);
        if (n == 0)
            return OP_0;
        return (opcodetype)(OP_1+n-1);
    }

    int FindAndDelete(const CScript& b)
    {
        int nFound = 0;
        if (b.empty())
            return nFound;
        CScript result;
        iterator pc = begin(), pc2 = begin();
        opcodetype opcode;
        do
        {
            result.insert(result.end(), pc2, pc);
            while (static_cast<size_t>(end() - pc) >= b.size() && std::equal(b.begin(), b.end(), pc))
            {
                pc = pc + b.size();
                ++nFound;
            }
            pc2 = pc;
        }
        while (GetOp(pc, opcode));

        if (nFound > 0) {
            result.insert(result.end(), pc2, end());
            *this = result;
        }
        return nFound;
    }

    int Find(opcodetype op) const
    {
        int nFound = 0;
        opcodetype opcode;
        for (const_iterator pc = begin(); pc != end() && GetOp(pc, opcode);)
            if (opcode == op)
                ++nFound;
        return nFound;
    }

    /**
     * Pre-version-0.6, Bitcoin always counted CHECKMULTISIGs
     * as 20 sigops. With pay-to-script-hash, that changed:
     * CHECKMULTISIGs serialized in scriptSigs are
     * counted more accurately, assuming they are of the form
     *  ... OP_N CHECKMULTISIG ...
     */
    unsigned int GetSigOpCount(bool fAccurate) const;

    /**
     * Accurately count sigOps, including sigOps in
     * pay-to-script-hash transactions:
     */
    unsigned int GetSigOpCount(const CScript& scriptSig) const;

    bool IsNormalPaymentScript() const;
    bool IsPayToScriptHash() const;
<<<<<<< HEAD
    ///////////////////////////////////////////////// // lux
    bool IsPayToPubkey() const;
    bool IsPayToPubkeyHash() const;
    /////////////////////////////////////////////////
=======
    bool IsPayToWitnessScriptHash() const;
    bool IsWitnessProgram(int& version, std::vector<unsigned char>& program) const;
>>>>>>> 2d1c0e5c

    /** Called by IsStandardTx and P2SH/BIP62 VerifyScript (which makes it consensus-critical). */
    bool IsPushOnly(const_iterator pc) const;
    bool IsPushOnly() const;

    /** Check if the script contains valid OP_CODES */
    bool HasValidOps() const;

    /**
     * Returns whether the script is guaranteed to fail at execution,
     * regardless of the initial stack. This allows outputs to be pruned
     * instantly when entering the UTXO set.
     */
    bool IsUnspendable() const
    {
<<<<<<< HEAD
        return (size() > 0 && *begin() == OP_RETURN) || (size() > MAX_SCRIPT_SIZE);
    }

    ///////////////////////////////////////// lux
    bool HasOpCreate() const
    {
        return Find(OP_CREATE) == 1;
    }

    bool HasOpCall() const
    {
        return Find(OP_CALL) == 1;
    }
    bool HasOpSpend() const
    {
        return size()==1 && *begin() == OP_SPEND;
=======
        return ((size() > 0 && *begin() == OP_RETURN) || (size() > MAX_SCRIPT_SIZE));
>>>>>>> 2d1c0e5c
    }
    /////////////////////////////////////////

    std::string ToString() const;

    void clear()
    {
        CScriptBase::clear();
        shrink_to_fit();
    }
};

struct CScriptWitness
{
    // Note that this encodes the data elements being pushed, rather than
    // encoding them as a CScript that pushes them.
    std::vector<std::vector<unsigned char> > stack;

    // Some compilers complain without a default constructor
    CScriptWitness() { }

    bool IsNull() const { return stack.empty(); }

    void SetNull() { stack.clear(); stack.shrink_to_fit(); }

    std::string ToString() const;
};

class CReserveScript
{
public:
    CScript reserveScript;
    virtual void KeepScript() {}
    CReserveScript() {}
    virtual ~CReserveScript() {}
};

#endif // BITCOIN_SCRIPT_SCRIPT_H<|MERGE_RESOLUTION|>--- conflicted
+++ resolved
@@ -21,12 +21,7 @@
 
 typedef std::vector<unsigned char> valtype;
 
-<<<<<<< HEAD
 static const unsigned int MAX_SCRIPT_ELEMENT_SIZE = 128000; // lux
-=======
-// Maximum number of bytes pushable to the stack
-static const unsigned int MAX_SCRIPT_ELEMENT_SIZE = 520;
->>>>>>> 2d1c0e5c
 
 // Maximum number of non-push operations per script
 static const int MAX_OPS_PER_SCRIPT = 201;
@@ -35,15 +30,11 @@
 static const int MAX_PUBKEYS_PER_MULTISIG = 20;
 
 // Maximum script length in bytes
-<<<<<<< HEAD
 static const int MAX_SCRIPT_SIZE = 129000; // (129 kb) // lux
 
 // Threshold for nLockTime: below this value it is interpreted as block number,
 // otherwise as UNIX timestamp.
 static const unsigned int LOCKTIME_THRESHOLD = 500000000; // Tue Nov  5 00:53:20 1985 UTC
-=======
-static const int MAX_SCRIPT_SIZE = 10000;
->>>>>>> 2d1c0e5c
 
 template <typename T>
 std::vector<unsigned char> ToByteVector(const T& in)
@@ -207,7 +198,7 @@
 };
 
 // Maximum value that an opcode can be
-static const unsigned int MAX_OPCODE = OP_NOP10;
+static const unsigned int MAX_OPCODE = OP_DATA;
 
 const char* GetOpName(opcodetype opcode);
 
@@ -681,15 +672,12 @@
 
     bool IsNormalPaymentScript() const;
     bool IsPayToScriptHash() const;
-<<<<<<< HEAD
+    bool IsPayToWitnessScriptHash() const;
+    bool IsWitnessProgram(int& version, std::vector<unsigned char>& program) const;
     ///////////////////////////////////////////////// // lux
     bool IsPayToPubkey() const;
     bool IsPayToPubkeyHash() const;
     /////////////////////////////////////////////////
-=======
-    bool IsPayToWitnessScriptHash() const;
-    bool IsWitnessProgram(int& version, std::vector<unsigned char>& program) const;
->>>>>>> 2d1c0e5c
 
     /** Called by IsStandardTx and P2SH/BIP62 VerifyScript (which makes it consensus-critical). */
     bool IsPushOnly(const_iterator pc) const;
@@ -705,7 +693,6 @@
      */
     bool IsUnspendable() const
     {
-<<<<<<< HEAD
         return (size() > 0 && *begin() == OP_RETURN) || (size() > MAX_SCRIPT_SIZE);
     }
 
@@ -722,9 +709,6 @@
     bool HasOpSpend() const
     {
         return size()==1 && *begin() == OP_SPEND;
-=======
-        return ((size() > 0 && *begin() == OP_RETURN) || (size() > MAX_SCRIPT_SIZE));
->>>>>>> 2d1c0e5c
     }
     /////////////////////////////////////////
 
