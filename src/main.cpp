--- conflicted
+++ resolved
@@ -1171,11 +1171,7 @@
         nSigOps += GetP2SHSigOpCount(tx, view);*/
         if ((nSigOpsCost > MAX_STANDARD_TX_SIGOPS_COST) || (nBytesPerSigOp && nSigOpsCost > nSize * WITNESS_SCALE_FACTOR / nBytesPerSigOp))
             return state.DoS(0, error("AcceptToMemoryPool : too many sigops %s, %d > %d", hash.ToString(), nSigOpsCost, MAX_STANDARD_TX_SIGOPS_COST),
-<<<<<<< HEAD
                              REJECT_NONSTANDARD, "bad-txns-too-many-sigops");
-=======
-                REJECT_NONSTANDARD, "bad-txns-too-many-sigops");
->>>>>>> 98978e47
 
         // Don't accept it if it can't get into a block
         // but prioritise dstx and don't check fees for it
@@ -1223,13 +1219,13 @@
         // Check against previous transactions
         // This is done last to help prevent CPU exhaustion denial-of-service attacks.
         PrecomputedTransactionData txdata(tx);
-        if (!CheckInputs(tx, state, view, true, STANDARD_SCRIPT_VERIFY_FLAGS, true, txdata)) {
+        if (!CheckInputs(tx, state, view, true, STANDARD_SCRIPT_VERIFY_FLAGS, true, &txdata)) {
             // SCRIPT_VERIFY_CLEANSTACK requires SCRIPT_VERIFY_WITNESS, so we
             // need to turn both off, and compare against just turning off CLEANSTACK
             // to see if the failure is specifically due to witness validation.
             CValidationState stateDummy; // Want reported failures to be from first CheckInputs
-            if (!tx.HasWitness() && CheckInputs(tx, stateDummy, view, true, scriptVerifyFlags & ~(SCRIPT_VERIFY_WITNESS | SCRIPT_VERIFY_CLEANSTACK), true, txdata) &&
-            !CheckInputs(tx, stateDummy, view, true, scriptVerifyFlags & ~SCRIPT_VERIFY_CLEANSTACK, true, txdata)) {
+            if (!tx.HasWitness() && CheckInputs(tx, stateDummy, view, true, scriptVerifyFlags & ~(SCRIPT_VERIFY_WITNESS | SCRIPT_VERIFY_CLEANSTACK), true, &txdata) &&
+            !CheckInputs(tx, stateDummy, view, true, scriptVerifyFlags & ~SCRIPT_VERIFY_CLEANSTACK, true, &txdata)) {
                 // Only the witness is missing, so the transaction itself may be fine.
                 state.SetCorruptionPossible();
             }
@@ -1245,7 +1241,7 @@
         // There is a similar check in CreateNewBlock() to prevent creating
         // invalid blocks, however allowing such transactions into the mempool
         // can be exploited as a DoS attack.
-        if (!CheckInputs(tx, state, view, true, MANDATORY_SCRIPT_VERIFY_FLAGS, true, txdata)) {
+        if (!CheckInputs(tx, state, view, true, MANDATORY_SCRIPT_VERIFY_FLAGS, true, &txdata)) {
             return error("AcceptToMemoryPool: : BUG! PLEASE REPORT THIS! ConnectInputs failed against MANDATORY but not STANDARD flags %s", hash.ToString());
         }
 
@@ -1515,13 +1511,13 @@
         // This is done last to help prevent CPU exhaustion denial-of-service attacks.
         unsigned int scriptVerifyFlags = STANDARD_SCRIPT_VERIFY_FLAGS;
         PrecomputedTransactionData txdata(tx);
-        if (!CheckInputs(tx, state, view, false, STANDARD_SCRIPT_VERIFY_FLAGS, true, txdata)) {
+        if (!CheckInputs(tx, state, view, false, STANDARD_SCRIPT_VERIFY_FLAGS, true, &txdata)) {
             // SCRIPT_VERIFY_CLEANSTACK requires SCRIPT_VERIFY_WITNESS, so we
             // need to turn both off, and compare against just turning off CLEANSTACK
             // to see if the failure is specifically due to witness validation.
             CValidationState stateDummy; // Want reported failures to be from first CheckInputs
-            if (!tx.HasWitness() && CheckInputs(tx, stateDummy, view, true, scriptVerifyFlags & ~(SCRIPT_VERIFY_WITNESS | SCRIPT_VERIFY_CLEANSTACK), true, txdata) &&
-                !CheckInputs(tx, stateDummy, view, true, scriptVerifyFlags & ~SCRIPT_VERIFY_CLEANSTACK, true, txdata)) {
+            if (!tx.HasWitness() && CheckInputs(tx, stateDummy, view, true, scriptVerifyFlags & ~(SCRIPT_VERIFY_WITNESS | SCRIPT_VERIFY_CLEANSTACK), true, &txdata) &&
+                !CheckInputs(tx, stateDummy, view, true, scriptVerifyFlags & ~SCRIPT_VERIFY_CLEANSTACK, true, &txdata)) {
                 // Only the witness is missing, so the transaction itself may be fine.
                 state.SetCorruptionPossible();
             }
@@ -1948,7 +1944,14 @@
     return true;
 }
 
-bool CheckInputs(const CTransaction& tx, CValidationState& state, const CCoinsViewCache& inputs, bool fScriptChecks, unsigned int flags, bool cacheStore, PrecomputedTransactionData& txdata, std::vector<CScriptCheck>* pvChecks)
+bool CheckInputs(const CTransaction& tx, 
+                CValidationState& state, 
+                const CCoinsViewCache& inputs, 
+                bool fScriptChecks, 
+                unsigned int flags, 
+                bool cacheStore, 
+                PrecomputedTransactionData* pTxData, 
+                std::vector<CScriptCheck>* pvChecks)
 {
     if (!tx.IsCoinBase()) {
         if (pvChecks)
@@ -2029,7 +2032,7 @@
                 assert(coins);
 
                 // Verify signature
-                CScriptCheck check(*coins, tx, i, flags, cacheStore, &txdata);
+                CScriptCheck check(*coins, tx, i, flags, cacheStore, pTxData);
                 if (pvChecks) {
                     pvChecks->push_back(CScriptCheck());
                     check.swap(pvChecks->back());
@@ -2042,7 +2045,7 @@
                         // avoid splitting the network between upgraded and
                         // non-upgraded nodes.
                         CScriptCheck check2(*coins, tx, i,
-                            flags & ~STANDARD_NOT_MANDATORY_VERIFY_FLAGS, cacheStore, &txdata);
+                            flags & ~STANDARD_NOT_MANDATORY_VERIFY_FLAGS, cacheStore, pTxData);
                         if (check2())
                             return state.Invalid(false, REJECT_NONSTANDARD, strprintf("non-mandatory-script-verify-flag (%s)", ScriptErrorString(check.GetScriptError())));
                     }
@@ -2435,7 +2438,7 @@
             }
 
             std::vector<CScriptCheck> vChecks;
-            if (!CheckInputs(tx, state, view, fScriptChecks, flags, false, txdata[i], nScriptCheckThreads ? &vChecks : NULL))
+            if (!CheckInputs(tx, state, view, fScriptChecks, flags, false, &txdata[i], nScriptCheckThreads ? &vChecks : NULL))
                 return false;
             control.Add(vChecks);
         } else {
