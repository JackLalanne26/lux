--- conflicted
+++ resolved
@@ -100,7 +100,6 @@
                                                                             bip38ToolAction(0),
                                                                             aboutAction(0),
                                                                             receiveCoinsAction(0),
-                                                                            restoreWalletAction(0),
                                                                             optionsAction(0),
                                                                             toggleHideAction(0),
                                                                             encryptWalletAction(0),
@@ -341,20 +340,6 @@
     historyAction->setShortcut(QKeySequence(Qt::ALT + Qt::Key_4));
 #endif
     tabGroup->addAction(historyAction);
-<<<<<<< HEAD
-
-    stakingAction = new QAction(QIcon(":/icons/stake"), tr("&Staking"), this);
-    stakingAction->setStatusTip(tr("Show your staking capacity"));
-    stakingAction->setToolTip(stakingAction->statusTip());
-    stakingAction->setCheckable(true);
-#ifdef Q_OS_MAC
-    stakingAction->setShortcut(QKeySequence(Qt::CTRL + Qt::Key_5));
-#else
-    stakingAction->setShortcut(QKeySequence(Qt::ALT + Qt::Key_5));
-#endif
-    tabGroup->addAction(stakingAction);
-=======
->>>>>>> a05a5285
 
     tradingAction = new QAction(QIcon(":/icons/trading"), tr("&Trading"), this);
     tradingAction->setStatusTip(tr("Trading on Cryptopia"));
@@ -378,17 +363,8 @@
 #endif
     tabGroup->addAction(LSRTokenAction);
 
-<<<<<<< HEAD
-    smartToken = new QAction(QIcon(":/icons/smartcontract"), tr("&Smart Contracts"), this);
-    smartToken->setStatusTip(tr("Add Smart Contracts"));
-    smartToken->setToolTip(smartToken->statusTip());
-    smartToken->setCheckable(true);
-    tabGroup->addAction(smartToken);
-
-=======
 
 #ifdef ENABLE_WALLET
->>>>>>> a05a5285
     masternodeAction = new QAction(QIcon(":/icons/masternodes"), tr("&Masternodes"), this);
     QSettings settings;
     if (settings.value("fShowMasternodesTab").toBool()) {
@@ -397,25 +373,13 @@
         masternodeAction->setCheckable(true);
 #ifdef Q_OS_MAC
         masternodeAction->setShortcut(QKeySequence(Qt::CTRL + Qt::Key_7));
-        smartToken->setShortcut(QKeySequence(Qt::CTRL + Qt::Key_8));
 #else
         masternodeAction->setShortcut(QKeySequence(Qt::ALT + Qt::Key_7));
-        smartToken->setShortcut(QKeySequence(Qt::ALT + Qt::Key_8));
 #endif
         tabGroup->addAction(masternodeAction);
         connect(masternodeAction, SIGNAL(triggered()), this, SLOT(showNormalIfMinimized()));
         connect(masternodeAction, SIGNAL(triggered()), this, SLOT(gotoMasternodePage()));
     }
-<<<<<<< HEAD
-    else
-    {
-#ifdef Q_OS_MAC
-        smartToken->setShortcut(QKeySequence(Qt::CTRL + Qt::Key_7));
-#else
-        smartToken->setShortcut(QKeySequence(Qt::ALT + Qt::Key_7));
-#endif
-    }
-=======
 
     smartContractAction = new QAction(QIcon(":/icons/smartcontract"), tr("&Smart Contracts"), this);
     smartContractAction->setStatusTip(tr("Smart Contracts Actions"));
@@ -426,7 +390,6 @@
     #else
         smartContractAction->setShortcut(QKeySequence(Qt::ALT + Qt::Key_8));
     #endif
->>>>>>> a05a5285
 
     // These showNormalIfMinimized are needed because Send Coins and Receive Coins
     // can be triggered from the tray menu, and need to show the GUI to be useful.
