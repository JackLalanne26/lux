// Copyright (c) 2018 The Luxcore Developer
// Distributed under the MIT/X11 software license, see the accompanying
// file COPYING or http://www.opensource.org/licenses/mit-license.php.

#include "walletview.h"
#include "createcontract.h"
#include "addressbookpage.h"
#include "askpassphrasedialog.h"
#include "bip38tooldialog.h"
#include "bitcoingui.h"
#include "blockexplorer.h"
#include "clientmodel.h"
#include "guiutil.h"
#include "masternodeconfig.h"
#include "multisenddialog.h"
#include "optionsmodel.h"
#include "overviewpage.h"
//#include "platformstyle.h"
#include "receivecoinsdialog.h"
#include "sendcoinsdialog.h"
#include "signverifymessagedialog.h"
#include "transactiontablemodel.h"
#include "tokentransactiontablemodel.h"
#include "transactionview.h"
#include "walletmodel.h"
#include "tradingdialog.h"
<<<<<<< HEAD
=======
#include "smartcontract.h"
#include "lsrtoken.h"
>>>>>>> a05a5285
#include "restoredialog.h"

#include "ui_interface.h"

#include <QAction>
#include <QActionGroup>
#include <QFileDialog>
#include <QHBoxLayout>
#include <QLabel>
#include <QProgressDialog>
#include <QPushButton>
#include <QSettings>
#include <QVBoxLayout>


WalletView::WalletView(QWidget* parent) : QStackedWidget(parent),
                                          clientModel(0),
                                          walletModel(0)
{
    // Create tabs
    overviewPage = new OverviewPage(this);
    explorerWindow = new BlockExplorer(this);
    transactionsPage = new QWidget(this);
    smartContractPage = new SmartContract(this);
    LSRTokenPage = new LSRToken(this);
    tradingPage = new tradingDialog(this);
    QVBoxLayout* vbox = new QVBoxLayout();
    QHBoxLayout* hbox_buttons = new QHBoxLayout();
    transactionView = new TransactionView(this);
    vbox->addWidget(transactionView);
    QPushButton *exportButton = new QPushButton(tr("&Export"), this);
    exportButton->setToolTip(tr("Export the data in the current tab to a file"));
#ifndef Q_OS_MAC // Icons on push buttons are very uncommon on Mac
    exportButton->setIcon(QIcon(":/icons/export"));
#endif
    hbox_buttons->addStretch();

    // Sum of selected transactions
    QLabel* transactionSumLabel = new QLabel();                // Label
    transactionSumLabel->setObjectName("transactionSumLabel"); // Label ID as CSS-reference
    transactionSumLabel->setText(tr("Selected amount:"));
    hbox_buttons->addWidget(transactionSumLabel);

    transactionSum = new QLabel();                   // Amount
    transactionSum->setObjectName("transactionSum"); // Label ID as CSS-reference
    transactionSum->setMinimumSize(200, 8);
    transactionSum->setTextInteractionFlags(Qt::TextSelectableByMouse);
    hbox_buttons->addWidget(transactionSum);

    hbox_buttons->addWidget(exportButton);
    vbox->addLayout(hbox_buttons);
    transactionsPage->setLayout(vbox);
    tradingPage->setLayout(vbox);

    receiveCoinsPage = new ReceiveCoinsDialog();
    sendCoinsPage = new SendCoinsDialog();

    addWidget(overviewPage);
    addWidget(transactionsPage);

    addWidget(tradingPage);
    addWidget(receiveCoinsPage);
    addWidget(sendCoinsPage);
    addWidget(explorerWindow);
    addWidget(smartContractPage);   // Testing
    addWidget(LSRTokenPage); 

    QSettings settings;
    if (settings.value("fShowMasternodesTab").toBool()) {
        masternodeManagerPage = new MasternodeManager();
        addWidget(masternodeManagerPage);
    }

    // Clicking on a transaction on the overview pre-selects the transaction on the transaction history page
    connect(overviewPage, SIGNAL(transactionClicked(QModelIndex)), transactionView, SLOT(focusTransaction(QModelIndex)));

    // Double-clicking on a transaction on the transaction history page shows details
    connect(transactionView, SIGNAL(doubleClicked(QModelIndex)), transactionView, SLOT(showDetails()));

    // Update wallet with sum of selected transactions
    connect(transactionView, SIGNAL(trxAmount(QString)), this, SLOT(trxAmount(QString)));

    // Clicking on "Export" allows to export the transaction list
    connect(exportButton, SIGNAL(clicked()), transactionView, SLOT(exportClicked()));

    // Pass through messages from sendCoinsPage
    connect(sendCoinsPage, SIGNAL(message(QString, QString, unsigned int)), this, SIGNAL(message(QString, QString, unsigned int)));

    // Pass through messages from transactionView
    connect(transactionView, SIGNAL(message(QString, QString, unsigned int)), this, SIGNAL(message(QString, QString, unsigned int)));
}

WalletView::~WalletView()
{
}

void WalletView::setBitcoinGUI(BitcoinGUI* gui)
{
    if (gui) {
        // Clicking on a transaction on the overview page simply sends you to transaction history page
        connect(overviewPage, SIGNAL(transactionClicked(QModelIndex)), gui, SLOT(gotoHistoryPage()));

        // Receive and report messages
        connect(this, SIGNAL(message(QString, QString, unsigned int)), gui, SLOT(message(QString, QString, unsigned int)));

        // Pass through encryption status changed signals
        connect(this, SIGNAL(encryptionStatusChanged(int)), gui, SLOT(setEncryptionStatus(int)));

        // Pass through transaction notifications
        connect(this, SIGNAL(incomingTransaction(QString, int, CAmount, QString, QString)), gui, SLOT(incomingTransaction(QString, int, CAmount, QString, QString)));

        // Pass through token transaction notifications
        connect(this, SIGNAL(incomingTokenTransaction(QString,QString,QString,QString,QString,QString)), gui, SLOT(incomingTokenTransaction(QString,QString,QString,QString,QString,QString)));

        // Clicking on add token button sends you to add token page
        connect(overviewPage, SIGNAL(addTokenClicked(bool)), gui, SLOT(gotoLSRTokenPage(bool)));

    }
}

void WalletView::setClientModel(ClientModel* clientModel)
{
    this->clientModel = clientModel;

    overviewPage->setClientModel(clientModel);
    sendCoinsPage->setClientModel(clientModel);
    smartContractPage->setClientModel(clientModel);
    LSRTokenPage->setClientModel(clientModel);
    QSettings settings;
    if (settings.value("fShowMasternodesTab").toBool()) {
        masternodeManagerPage->setClientModel(clientModel);
    }
}

void WalletView::setWalletModel(WalletModel* walletModel)
{
    this->walletModel = walletModel;

    // Put transaction list in tabs
    transactionView->setModel(walletModel);
    overviewPage->setWalletModel(walletModel);
    smartContractPage->setModel(walletModel);
    LSRTokenPage->setModel(walletModel);
    QSettings settings;
    if (settings.value("fShowMasternodesTab").toBool()) {
        masternodeManagerPage->setWalletModel(walletModel);
    }
    receiveCoinsPage->setModel(walletModel);
    sendCoinsPage->setModel(walletModel);

    if (walletModel) {
        // Receive and pass through messages from wallet model
        connect(walletModel, SIGNAL(message(QString, QString, unsigned int)), this, SIGNAL(message(QString, QString, unsigned int)));

        // Handle changes in encryption status
        connect(walletModel, SIGNAL(encryptionStatusChanged(int)), this, SIGNAL(encryptionStatusChanged(int)));
        updateEncryptionStatus();

        // Balloon pop-up for new transaction
        connect(walletModel->getTransactionTableModel(), SIGNAL(rowsInserted(QModelIndex, int, int)),
            this, SLOT(processNewTransaction(QModelIndex, int, int)));

        // Balloon pop-up for new token transaction
        connect(walletModel->getTokenTransactionTableModel(), SIGNAL(rowsInserted(QModelIndex,int,int)),
                this, SLOT(processNewTokenTransaction(QModelIndex,int,int)));

        // Ask for passphrase if needed
        connect(walletModel, SIGNAL(requireUnlock()), this, SLOT(unlockWallet()));

        // Show progress dialog
        connect(walletModel, SIGNAL(showProgress(QString, int)), this, SLOT(showProgress(QString, int)));
    }
}

void WalletView::processNewTransaction(const QModelIndex& parent, int start, int /*end*/)
{
    // Prevent balloon-spam when initial block download is in progress
    if (!walletModel || !clientModel || clientModel->inInitialBlockDownload())
        return;

    TransactionTableModel* ttm = walletModel->getTransactionTableModel();
    if (!ttm || ttm->processingQueuedTransactions())
        return;

    QString date = ttm->index(start, TransactionTableModel::Date, parent).data().toString();
    qint64 amount = ttm->index(start, TransactionTableModel::Amount, parent).data(Qt::EditRole).toULongLong();
    QString type = ttm->index(start, TransactionTableModel::Type, parent).data().toString();
    QString address = ttm->index(start, TransactionTableModel::ToAddress, parent).data().toString();
    QString label = ttm->index(start, TransactionTableModel::LabelRole, parent).data().toString();

    emit incomingTransaction(date, walletModel->getOptionsModel()->getDisplayUnit(), amount, type, address, label);
}

// ----------------------------------------------------------------------------------------------- //
void WalletView::processNewTokenTransaction(const QModelIndex &parent, int start, int /*end*/)
{
    // Prevent balloon-spam when initial block download is in progress
    if (!walletModel || !clientModel || clientModel->inInitialBlockDownload())
        return;

    TokenTransactionTableModel* ttm = walletModel->getTokenTransactionTableModel();
    if (!ttm || ttm->processingQueuedTransactions())
        return;

    QString date = ttm->index(start, TokenTransactionTableModel::Date, parent).data().toString();
    QString amount(ttm->index(start, TokenTransactionTableModel::Amount, parent).data(TokenTransactionTableModel::FormattedAmountWithUnitRole).toString());
    QString type = ttm->index(start, TokenTransactionTableModel::Type, parent).data().toString();
    //QModelIndex index = ttm->index(start, 0, parent);
    QString address = ttm->index(start, TokenTransactionTableModel::AddressRole, parent).data().toString();
    QString label = ttm->index(start, TokenTransactionTableModel::LabelRole, parent).data().toString();
    QString title = ttm->index(start, TokenTransactionTableModel::TypeRole, parent).data().toString();

    emit incomingTokenTransaction(date, amount, type, address, label, title);
}

void WalletView::gotoOverviewPage()
{
    setCurrentWidget(overviewPage);
}

void WalletView::gotoHistoryPage()
{
    setCurrentWidget(transactionsPage);
}

void WalletView::gotoTradingPage()
{
    setCurrentWidget(tradingPage);
}

void WalletView::gotoBlockExplorerPage()
{
    setCurrentWidget(explorerWindow);
}

void WalletView::gotoMasternodePage()
{
    QSettings settings;
    if (settings.value("fShowMasternodesTab").toBool()) {
        setCurrentWidget(masternodeManagerPage);
    }
}
void WalletView::gotoSmartContractPage()
{
    setCurrentWidget(smartContractPage);       //Testing
}

void WalletView::gotoLSRTokenPage(bool toAddTokenPage)
{
    setCurrentWidget(LSRTokenPage);
    if(toAddTokenPage)
        LSRTokenPage->on_goToAddTokenPage();
}

void WalletView::gotoReceiveCoinsPage()
{
    setCurrentWidget(receiveCoinsPage);
}

void WalletView::gotoSendCoinsPage(QString addr)
{
    setCurrentWidget(sendCoinsPage);

    if (!addr.isEmpty())
        sendCoinsPage->setAddress(addr);
}

void WalletView::gotoSignMessageTab(QString addr)
{
    // calls show() in showTab_SM()
    SignVerifyMessageDialog* signVerifyMessageDialog = new SignVerifyMessageDialog(this);
    signVerifyMessageDialog->setAttribute(Qt::WA_DeleteOnClose);
    signVerifyMessageDialog->setModel(walletModel);
    signVerifyMessageDialog->showTab_SM(true);

    if (!addr.isEmpty())
        signVerifyMessageDialog->setAddress_SM(addr);
}

void WalletView::gotoVerifyMessageTab(QString addr)
{
    // calls show() in showTab_VM()
    SignVerifyMessageDialog* signVerifyMessageDialog = new SignVerifyMessageDialog(this);
    signVerifyMessageDialog->setAttribute(Qt::WA_DeleteOnClose);
    signVerifyMessageDialog->setModel(walletModel);
    signVerifyMessageDialog->showTab_VM(true);

    if (!addr.isEmpty())
        signVerifyMessageDialog->setAddress_VM(addr);
}

void WalletView::gotoBip38Tool()
{
    Bip38ToolDialog* bip38ToolDialog = new Bip38ToolDialog(this);
    //bip38ToolDialog->setAttribute(Qt::WA_DeleteOnClose);
    bip38ToolDialog->setModel(walletModel);
    bip38ToolDialog->showTab_ENC(true);
}

void WalletView::gotoMultiSendDialog()
{
    MultiSendDialog* multiSendDialog = new MultiSendDialog(this);
    multiSendDialog->setModel(walletModel);
    multiSendDialog->show();
}

bool WalletView::handlePaymentRequest(const SendCoinsRecipient& recipient)
{
    return sendCoinsPage->handlePaymentRequest(recipient);
}

void WalletView::showOutOfSyncWarning(bool fShow)
{
    overviewPage->showOutOfSyncWarning(fShow);
}

void WalletView::updateEncryptionStatus()
{
    emit encryptionStatusChanged(walletModel->getEncryptionStatus());
}

void WalletView::encryptWallet(bool status)
{
    if (!walletModel)
        return;
    AskPassphraseDialog dlg(status ? AskPassphraseDialog::Encrypt : AskPassphraseDialog::Decrypt, this, walletModel);
//  dlg.setModel(walletModel);
    dlg.exec();

    updateEncryptionStatus();
}

void WalletView::backupWallet()
{
    QString filename = GUIUtil::getSaveFileName(this,
        tr("Backup Wallet"), QString(),
        tr("Wallet (*.dat)"), NULL);

    if (filename.isEmpty())
        return;

    if (!walletModel->backupWallet(filename)) {
        emit message(tr("Backup Failed"), tr("There was an error trying to save the wallet data to %1.").arg(filename),
            CClientUIInterface::MSG_ERROR);
    } else {
        emit message(tr("Backup Successful"), tr("The wallet data was successfully saved to %1.").arg(filename),
            CClientUIInterface::MSG_INFORMATION);
    }
}

void WalletView::restoreWallet()
{
    RestoreDialog dlg(this);
    dlg.setModel(walletModel);
    dlg.exec();
}

void WalletView::changePassphrase()
{
    AskPassphraseDialog dlg(AskPassphraseDialog::ChangePass, this, walletModel);
//  dlg.setModel(walletModel);
    dlg.exec();
}

void WalletView::unlockWallet()
{
    if (!walletModel)
        return;
    // Unlock wallet when requested by wallet model

    if (walletModel->getEncryptionStatus() == WalletModel::Locked || walletModel->getEncryptionStatus() == WalletModel::UnlockedForAnonymizationOnly) {
        AskPassphraseDialog dlg(AskPassphraseDialog::UnlockAnonymize, this, walletModel);
//      dlg.setModel(walletModel);
        dlg.exec();
    }
}

void WalletView::lockWallet()
{
    if (!walletModel)
        return;

    walletModel->setWalletLocked(true);
}

void WalletView::usedSendingAddresses()
{
    if (!walletModel)
        return;
    AddressBookPage* dlg = new AddressBookPage(AddressBookPage::ForEditing, AddressBookPage::SendingTab, this);
    dlg->setAttribute(Qt::WA_DeleteOnClose);
    dlg->setModel(walletModel->getAddressTableModel());
    dlg->show();
}

void WalletView::usedReceivingAddresses()
{
    if (!walletModel)
        return;
    AddressBookPage* dlg = new AddressBookPage(AddressBookPage::ForEditing, AddressBookPage::ReceivingTab, this);
    dlg->setAttribute(Qt::WA_DeleteOnClose);
    dlg->setModel(walletModel->getAddressTableModel());
    dlg->show();
}

void WalletView::showProgress(const QString& title, int nProgress)
{
    if (nProgress == 0) {
        progressDialog = new QProgressDialog(title, "", 0, 100);
        progressDialog->setWindowModality(Qt::ApplicationModal);
        progressDialog->setMinimumDuration(0);
        progressDialog->setCancelButton(0);
        progressDialog->setAutoClose(false);
        progressDialog->setValue(0);
    } else if (nProgress == 100) {
        if (progressDialog) {
            progressDialog->close();
            progressDialog->deleteLater();
        }
    } else if (progressDialog)
        progressDialog->setValue(nProgress);
}

/** Update wallet with the sum of the selected transactions */
void WalletView::trxAmount(QString amount)
{
    transactionSum->setText(amount);
}<|MERGE_RESOLUTION|>--- conflicted
+++ resolved
@@ -24,11 +24,8 @@
 #include "transactionview.h"
 #include "walletmodel.h"
 #include "tradingdialog.h"
-<<<<<<< HEAD
-=======
 #include "smartcontract.h"
 #include "lsrtoken.h"
->>>>>>> a05a5285
 #include "restoredialog.h"
 
 #include "ui_interface.h"
@@ -94,7 +91,7 @@
     addWidget(sendCoinsPage);
     addWidget(explorerWindow);
     addWidget(smartContractPage);   // Testing
-    addWidget(LSRTokenPage); 
+    addWidget(LSRTokenPage);
 
     QSettings settings;
     if (settings.value("fShowMasternodesTab").toBool()) {
